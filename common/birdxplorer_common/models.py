--- conflicted
+++ resolved
@@ -608,7 +608,6 @@
     PT = "pt"
     DE = "de"
     FR = "fr"
-<<<<<<< HEAD
     FI = "fi"
     TR = "tr"
     NL = "nl"
@@ -622,7 +621,6 @@
     DA = "da"
     RU = "ru"
     PL = "pl"
-=======
     OTHER = "other"
 
     @classmethod
@@ -632,7 +630,6 @@
             return value
         except ValueError:
             return default
->>>>>>> e3c7e375
 
 
 class TopicLabelString(NonEmptyTrimmedString): ...
