--- conflicted
+++ resolved
@@ -1,24 +1,9 @@
 from abc import ABC, abstractmethod
 from datetime import datetime, timezone
 from enum import Enum
-<<<<<<< HEAD
-from typing import (
-    Any,
-    Dict,
-    List,
-    Literal,
-    Optional,
-    Set,
-    Type,
-    TypeAlias,
-    TypeVar,
-    Union,
-)
-=======
 from random import Random
 from typing import Any, Dict, List, Literal, Optional, Type, TypeAlias, TypeVar, Union
 from uuid import UUID
->>>>>>> 943a0103
 
 from pydantic import BaseModel as PydanticBaseModel
 from pydantic import (
@@ -32,10 +17,6 @@
 from pydantic.main import IncEx
 from pydantic_core import core_schema
 
-<<<<<<< HEAD
-IncEx: TypeAlias = Union[Set[int], Set[str], Dict[int, Any], Dict[str, Any], None]
-=======
->>>>>>> 943a0103
 StrT = TypeVar("StrT", bound="BaseString")
 IntT = TypeVar("IntT", bound="BaseInt")
 FloatT = TypeVar("FloatT", bound="BaseFloat")
