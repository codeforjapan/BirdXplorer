[build-system]
requires = ["setuptools", "wheel"]
build-backend = "setuptools.build_meta"

[project]
name = "birdxplorer_etl"
description = "BirdXplorer ETL is data extraction"
authors = [
    {name = "osoken"},
    {name = "yu23ki14"}
]
dynamic = [
    "version",
]

requires-python = ">=3.10"

classifiers = [
    "Development Status :: 3 - Alpha",
    "Natural Language :: Japanese",
    "Operating System :: OS Independent",
    "Programming Language :: Python",
    "Programming Language :: Python :: 3.10"
]

dependencies = [
    "pandas",
    "sqlalchemy",
    "requests",
    "pytest",
    "prefect",
    "stringcase"
]

[project.urls]
Source = "https://github.com/codeforjapan/BirdXplorer"

[tool.setuptools.package-data]
birdxplorer = ["py.typed"]

[tool.setuptools]
package-dir = {"" = "src"}

[project.optional-dependencies]
dev=[
<<<<<<< HEAD
    "birdxplorer_common @ file:///home/yu23ki14/cfj/BirdXplorer/common",
=======
>>>>>>> e7be166f
    "black",
    "flake8",
    "pyproject-flake8",
    "pytest",
    'prefect',
    "isort",
]
prod=[
    "birdxplorer_common @ git+https://github.com/codeforjapan/BirdXplorer.git@main#subdirectory=common",
]

[tool.pytest.ini_options]
addopts = "-v -s"
testpaths = [
    "tests",
]

[tool.black]
line-length = 120
target-version = ['py310']

[tool.flake8]
max-line-length = 120
extend-ignore = "E203,E701"

[tool.mypy]
python_version = "3.10"
warn_return_any = true
warn_unused_configs = true
plugins = ["pydantic.mypy"]
mypy_path = "stubs/"

[tool.pydantic.mypy]
init_typed = true

[tool.isort]
profile = "black"
known_first_party = "birdxplorer_api,birdxplorer_common,birdxplorer_etl"

[tool.tox]
legacy_tox_ini = """
    [tox]
    skipsdist = true
    envlist = py310

    [testenv]
    setenv =
        VIRTUALENV_PIP = 24.0
        DATA_DIR = {env:BX_DATA_DIR}
    deps =
        -e .[dev]
        -e ../common
    commands =
        black src/birdxplorer_etl tests
        isort src/birdxplorer_etl tests
        pytest
        pflake8 src/birdxplorer_etl/ tests/
"""<|MERGE_RESOLUTION|>--- conflicted
+++ resolved
@@ -43,10 +43,6 @@
 
 [project.optional-dependencies]
 dev=[
-<<<<<<< HEAD
-    "birdxplorer_common @ file:///home/yu23ki14/cfj/BirdXplorer/common",
-=======
->>>>>>> e7be166f
     "black",
     "flake8",
     "pyproject-flake8",
