--- conflicted
+++ resolved
@@ -3,11 +3,8 @@
 from sqlalchemy.orm import Session
 from birdxplorer_common.storage import RowNoteRecord, RowPostRecord, RowUserRecord
 from birdxplorer_etl.lib.ai_model.ai_model_interface import get_ai_service
-<<<<<<< HEAD
-=======
 from birdxplorer_etl.settings import (TARGET_NOTE_ESTIMATE_TOPIC_START_UNIX_MILLISECOND,
                                       TARGET_NOTE_ESTIMATE_TOPIC_END_UNIX_MILLISECOND)
->>>>>>> 7f51d470
 import csv
 import os
 
@@ -126,10 +123,6 @@
     csv_seed_file_path = './seed/topic_seed.csv'
     output_csv_file_path = "./data/transformed/topic.csv"
     records = []
-<<<<<<< HEAD
-    ai_service = get_ai_service()
-=======
->>>>>>> 7f51d470
 
     if os.path.exists(output_csv_file_path):
         return
@@ -137,16 +130,9 @@
     with open(csv_seed_file_path, newline='', encoding='utf-8') as csvfile:
         reader = csv.DictReader(csvfile)
         for index, row in enumerate(reader):
-<<<<<<< HEAD
-            if 'topic' in row and row['topic']:
-                topic_id = index + 1
-                language_identifier = ai_service.detect_language(row['topic'])
-                label = {language_identifier: row['topic']}  # Assuming the label is in Japanese
-=======
             if 'ja' in row and row['ja']:
                 topic_id = index + 1
                 label = {'ja': row['ja'], 'en': row['en']}  # Assuming the label is in Japanese
->>>>>>> 7f51d470
                 record = {"topic_id": topic_id, "label": label}
                 records.append(record)
 
@@ -157,19 +143,12 @@
         for record in records:
             writer.writerow({
                 'topic_id': record["topic_id"],
-<<<<<<< HEAD
-                'label': {k.value: v for k, v in record["label"].items()}
-=======
                 'label': {k: v for k, v in record["label"].items()}
->>>>>>> 7f51d470
             })
 
     return
 
-<<<<<<< HEAD
-=======
 
->>>>>>> 7f51d470
 def generate_note_topic():
     note_csv_file_path = './data/transformed/note.csv'
     output_csv_file_path = './data/transformed/note_topic_association.csv'
@@ -199,10 +178,7 @@
                             'topic_id': record["topic_id"],
                         })
                     records = []
-<<<<<<< HEAD
-=======
                 print(index)
->>>>>>> 7f51d470
 
         for record in records:
             writer.writerow({
@@ -210,12 +186,8 @@
                 'topic_id': record["topic_id"],
             })
 
-<<<<<<< HEAD
-    print(f"New CSV file has been created at {output_csv_file_path}")
-=======
     print(f"New CSV file has been created at {output_csv_file_path}")
 
 
 if __name__ == "__main__":
-    generate_note_topic()
->>>>>>> 7f51d470
+    generate_note_topic()