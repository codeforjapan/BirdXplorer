--- conflicted
+++ resolved
@@ -2,6 +2,7 @@
 import os
 import random
 import uuid
+import logging
 from pathlib import Path
 from typing import Generator
 
@@ -22,14 +23,6 @@
     TARGET_NOTE_ESTIMATE_TOPIC_END_UNIX_MILLISECOND,
     TARGET_NOTE_ESTIMATE_TOPIC_START_UNIX_MILLISECOND,
 )
-<<<<<<< HEAD
-import csv
-import os
-import uuid
-import random
-import logging
-=======
->>>>>>> abd43365
 
 
 def transform_data(db: Session):
