--- conflicted
+++ resolved
@@ -2,13 +2,7 @@
 import json
 import logging
 import os
-<<<<<<< HEAD
 from datetime import datetime, timedelta, timezone
-=======
-import zipfile
-from datetime import datetime, timedelta
-from io import BytesIO
->>>>>>> f5d7fd50
 
 import boto3
 import requests
@@ -57,13 +51,8 @@
                 reader = csv.DictReader(tsv_data, delimiter="\t")
                 reader.fieldnames = [stringcase.snakecase(field) for field in reader.fieldnames]
             else:
-<<<<<<< HEAD
                 with zipfile.ZipFile(io.BytesIO(res.content)) as zip_file:
                     tsv_filename = 'notes-00000.tsv'
-=======
-                with zipfile.ZipFile(BytesIO(res.content)) as zip_file:
-                    tsv_filename = "notes-00000.tsv"
->>>>>>> f5d7fd50
                     if tsv_filename not in zip_file.namelist():
                         logging.error(f"TSV file {tsv_filename} not found in the zip file.")
                         break
@@ -175,13 +164,7 @@
                     # バッチ処理後にSQSキューイング
                     for note in rows_to_add:
                         enqueue_notes(note.note_id)
-<<<<<<< HEAD
-                    
-=======
-                        if note.tweet_id:
-                            enqueue_tweets(note.tweet_id)
-
->>>>>>> f5d7fd50
+
                     rows_to_add = []
 
             # 最後のバッチを処理
@@ -212,15 +195,9 @@
                     reader = csv.DictReader(tsv_data, delimiter="\t")
                     reader.fieldnames = [stringcase.snakecase(field) for field in reader.fieldnames]
                 else:
-<<<<<<< HEAD
                     # Handle real data as zip file
                     with zipfile.ZipFile(io.BytesIO(res.content)) as zip_file:
                         tsv_filename = 'noteStatusHistory-00000.tsv'
-=======
-                    # zipファイルを解凍してTSVファイルを取得
-                    with zipfile.ZipFile(BytesIO(res.content)) as zip_file:
-                        tsv_filename = "noteStatusHistory-00000.tsv"
->>>>>>> f5d7fd50
                         if tsv_filename not in zip_file.namelist():
                             logging.error(f"TSV file {tsv_filename} not found in the zip file.")
                             break
