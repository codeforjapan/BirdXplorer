--- conflicted
+++ resolved
@@ -3,15 +3,11 @@
 
 from sqlalchemy import select
 
-from birdxplorer_common.storage import NoteTopicAssociation, RowNoteRecord
 from birdxplorer_etl.lib.ai_model.ai_model_interface import get_ai_service
-<<<<<<< HEAD
+from birdxplorer_etl.lib.sqlite.init import init_postgresql
 from birdxplorer_common.storage import RowNoteRecord, NoteTopicAssociation, NoteRecord
 from birdxplorer_etl.lib.lambda_handler.common.sqs_handler import SQSHandler
 from birdxplorer_etl.settings import TWEET_LOOKUP_QUEUE_URL
-=======
-from birdxplorer_etl.lib.sqlite.init import init_postgresql
->>>>>>> f5d7fd50
 
 # Lambda用のロガー設定
 logger = logging.getLogger()
@@ -51,7 +47,6 @@
             logger.info(f"Detecting topics for note: {note_id}")
 
             ai_service = get_ai_service()
-<<<<<<< HEAD
             
             # PostgreSQLからノートデータを取得（言語情報も含む）
             note_query = postgresql.execute(
@@ -61,12 +56,6 @@
                     RowNoteRecord.language
                 )
                 .filter(RowNoteRecord.note_id == note_id)
-=======
-
-            # PostgreSQLからノートデータを取得
-            note_query = postgresql.execute(
-                select(RowNoteRecord.note_id, RowNoteRecord.summary).filter(RowNoteRecord.note_id == note_id)
->>>>>>> f5d7fd50
             )
 
             note_row = note_query.first()
@@ -110,22 +99,21 @@
                 logger.error(f"Commit error: {e}")
                 postgresql.rollback()
                 raise
-<<<<<<< HEAD
-            
+
             # notesテーブルからtweet_idを取得
             notes_query = postgresql.execute(
                 select(NoteRecord.post_id)
                 .filter(NoteRecord.note_id == note_id)
             )
             notes_row = notes_query.first()
-            
+
             tweet_id = None
             if notes_row and notes_row.post_id:
                 tweet_id = notes_row.post_id
                 logger.info(f"Found tweet_id {tweet_id} for note {note_id}")
             else:
                 logger.warning(f"No tweet_id found for note {note_id}")
-            
+
             # SQSメッセージ送信
             if tweet_id and TWEET_LOOKUP_QUEUE_URL:
                 try:
@@ -139,19 +127,19 @@
                         queue_url=TWEET_LOOKUP_QUEUE_URL,
                         message_body=tweet_lookup_message
                     )
-                    
+
                     if message_id:
                         logger.info(f"Successfully sent tweet lookup message for tweet {tweet_id} (note {note_id}) to SQS: {message_id}")
                     else:
                         logger.error(f"Failed to send tweet lookup message for tweet {tweet_id} (note {note_id})")
-                        
+
                 except Exception as e:
                     logger.error(f"Error sending SQS message for tweet lookup: {e}")
             elif not tweet_id:
                 logger.warning(f"Note {note_id} has no tweet_id, skipping tweet lookup")
             elif not TWEET_LOOKUP_QUEUE_URL:
                 logger.warning(f"TWEET_LOOKUP_QUEUE_URL is not configured, skipping SQS message")
-            
+
             return {
                 'statusCode': 200,
                 'body': json.dumps({
@@ -163,20 +151,6 @@
                     'tweet_lookup_triggered': tweet_id is not None,
                     'tweet_id': tweet_id
                 })
-=======
-
-            return {
-                "statusCode": 200,
-                "body": json.dumps(
-                    {
-                        "message": f"Topic detection completed for note: {note_id}",
-                        "note_id": note_id,
-                        "summary": note_row.summary[:100] + "..." if len(note_row.summary) > 100 else note_row.summary,
-                        "detected_topics": topic_ids,
-                        "topics_count": len(topic_ids),
-                    }
-                ),
->>>>>>> f5d7fd50
             }
 
         else:
