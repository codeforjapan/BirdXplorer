from datetime import timezone
from typing import List, TypeAlias, Union

from dateutil.parser import parse as dateutil_parse
from fastapi import APIRouter, HTTPException, Path, Query, Request
from pydantic import Field as PydanticField
from pydantic import HttpUrl
from typing_extensions import Annotated

from birdxplorer_api.openapi_doc import (
    V1DataNotesDocs,
    V1DataPostsDocs,
    V1DataTopicsDocs,
    V1DataUserEnrollmentsDocs,
)
from birdxplorer_common.models import (
    BaseModel,
    LanguageIdentifier,
    Note,
    NoteId,
    PaginationMeta,
    ParticipantId,
    Post,
    PostId,
    Topic,
    TopicId,
    TwitterTimestamp,
    UserEnrollment,
)
from birdxplorer_common.storage import Storage

PostsPaginationMetaWithExamples: TypeAlias = Annotated[
    PaginationMeta,
    PydanticField(
        description="ページネーション用情報。 リクエスト時に指定した offset / limit の値に応じて、次のページや前のページのリクエスト用 URL が設定される。",
        json_schema_extra={
            "examples": [
                {"next": "http://birdxplorer.onrender.com/api/v1/data/posts?offset=100&limit=100", "prev": "null"}
            ]
        },
    ),
]

NotesPaginationMetaWithExamples: TypeAlias = Annotated[
    PaginationMeta,
    PydanticField(
        description="ページネーション用情報。 リクエスト時に指定した offset / limit の値に応じて、次のページや前のページのリクエスト用 URL が設定される。",
        json_schema_extra={
            "examples": [
                {"next": "http://birdxplorer.onrender.com/api/v1/data/notes?offset=100&limit=100", "prev": "null"}
            ]
        },
    ),
]

TopicListWithExamples: TypeAlias = Annotated[
    List[Topic],
    PydanticField(
        description="推定されたトピックのリスト",
        json_schema_extra={
            "examples": [
                [
                    {"label": {"en": "Human rights", "ja": "人権"}, "referenceCount": 5566, "topicId": 28},
                    {"label": {"en": "Media", "ja": "メディア"}, "referenceCount": 3474, "topicId": 25},
                ]
            ]
        },
    ),
]

NoteListWithExamples: TypeAlias = Annotated[
    List[Note],
    PydanticField(
        description="コミュニティノートのリスト",
        json_schema_extra={
            "examples": [
                {
                    "noteId": "1845672983001710655",
                    "postId": "1842116937066955027",
                    "language": "ja",
                    "topics": [
                        {
                            "topicId": 26,
                            "label": {"ja": "セキュリティ上の脅威", "en": "security threat"},
                            "referenceCount": 0,
                        },
                        {"topicId": 47, "label": {"ja": "検閲", "en": "Censorship"}, "referenceCount": 0},
                        {"topicId": 51, "label": {"ja": "テクノロジー", "en": "technology"}, "referenceCount": 0},
                    ],
                    "summary": "Content Security Policyは情報の持ち出しを防止する仕組みではありません。コンテンツインジェクションの脆弱性のリスクを軽減する仕組みです。適切なContent Security Policyがレスポンスヘッダーに設定されている場合でも、外部への通信をブロックできない点に注意が必要です。    Content Security Policy Level 3  https://w3c.github.io/webappsec-csp/",  # noqa: E501
                    "currentStatus": "NEEDS_MORE_RATINGS",
                    "createdAt": 1728877704750,
                },
            ]
        },
    ),
]

PostListWithExamples: TypeAlias = Annotated[
    List[Post],
    PydanticField(
        description="X の Post のリスト",
        json_schema_extra={
            "examples": [
                {
                    "postId": "1846718284369912064",
                    "xUserId": "90954365",
                    "xUser": {
                        "userId": "90954365",
                        "name": "earthquakejapan",
                        "profileImage": "https://pbs.twimg.com/profile_images/1638600342/japan_rel96_normal.jpg",
                        "followersCount": 162934,
                        "followingCount": 6,
                    },
                    "text": "今後48時間以内に日本ではマグニチュード6.0の地震が発生する可能性があります。地図をご覧ください。（10月17日～10月18日） - https://t.co/nuyiVdM4FW https://t.co/Xd6U9XkpbL",  # noqa: E501
                    "mediaDetails": [
                        {
                            "mediaKey": "3_1846718279236177920-1846718284369912064",
                            "type": "photo",
                            "url": "https://pbs.twimg.com/media/GaDcfZoX0AAko2-.jpg",
                            "width": 900,
                            "height": 738,
                        }
                    ],
                    "createdAt": 1729094524000,
                    "likeCount": 451,
                    "repostCount": 104,
                    "impressionCount": 82378,
                    "links": [
                        {
                            "linkId": "9c139b99-8111-e4f0-ad41-fc9e40d08722",
                            "url": "https://www.quakeprediction.com/Earthquake%20Forecast%20Japan.html",
                        }
                    ],
                    "link": "https://x.com/earthquakejapan/status/1846718284369912064",
                },
            ]
        },
    ),
]


class TopicListResponse(BaseModel):
    data: TopicListWithExamples


class NoteListResponse(BaseModel):
    data: NoteListWithExamples
    meta: NotesPaginationMetaWithExamples


class PostListResponse(BaseModel):
    data: PostListWithExamples
    meta: PostsPaginationMetaWithExamples


def str_to_twitter_timestamp(s: str) -> TwitterTimestamp:
    try:
        return TwitterTimestamp.from_int(int(s))
    except ValueError:
        pass
    try:
        tmp = dateutil_parse(s)
        if tmp.tzinfo is None:
            tmp = tmp.replace(tzinfo=timezone.utc)
        return TwitterTimestamp.from_int(int(tmp.timestamp() * 1000))
    except ValueError:
        raise HTTPException(status_code=422, detail=f"Invalid TwitterTimestamp string: {s}")


def ensure_twitter_timestamp(t: Union[str, TwitterTimestamp]) -> TwitterTimestamp:
    return str_to_twitter_timestamp(t) if isinstance(t, str) else t


def gen_router(storage: Storage) -> APIRouter:
    router = APIRouter()

    @router.get(
        "/user-enrollments/{participant_id}",
        description=V1DataUserEnrollmentsDocs.description,
        response_model=UserEnrollment,
    )
    def get_user_enrollment_by_participant_id(
        participant_id: ParticipantId = Path(**V1DataUserEnrollmentsDocs.params["participant_id"]),
    ) -> UserEnrollment:
        res = storage.get_user_enrollment_by_participant_id(participant_id=participant_id)
        if res is None:
            raise ValueError(f"participant_id={participant_id} not found")
        return res

    @router.get("/topics", description=V1DataTopicsDocs.description, response_model=TopicListResponse)
    def get_topics() -> TopicListResponse:
        return TopicListResponse(data=list(storage.get_topics()))

    @router.get("/notes", description=V1DataNotesDocs.description, response_model=NoteListResponse)
    def get_notes(
        request: Request,
        note_ids: Union[List[NoteId], None] = Query(default=None, **V1DataNotesDocs.params["note_ids"]),
        created_at_from: Union[None, TwitterTimestamp] = Query(
            default=None, **V1DataNotesDocs.params["created_at_from"]
        ),
        created_at_to: Union[None, TwitterTimestamp] = Query(default=None, **V1DataNotesDocs.params["created_at_to"]),
        offset: int = Query(default=0, ge=0, **V1DataNotesDocs.params["offset"]),
        limit: int = Query(default=100, gt=0, le=1000, **V1DataNotesDocs.params["limit"]),
        topic_ids: Union[List[TopicId], None] = Query(default=None, **V1DataNotesDocs.params["topic_ids"]),
        post_ids: Union[List[PostId], None] = Query(default=None, **V1DataNotesDocs.params["post_ids"]),
        current_status: Union[None, List[str]] = Query(default=None, **V1DataNotesDocs.params["current_status"]),
        language: Union[LanguageIdentifier, None] = Query(default=None, **V1DataNotesDocs.params["language"]),
    ) -> NoteListResponse:
        if created_at_from is not None and isinstance(created_at_from, str):
            created_at_from = ensure_twitter_timestamp(created_at_from)
        if created_at_to is not None and isinstance(created_at_to, str):
            created_at_to = ensure_twitter_timestamp(created_at_to)

        notes = list(
            storage.get_notes(
                note_ids=note_ids,
                created_at_from=created_at_from,
                created_at_to=created_at_to,
                topic_ids=topic_ids,
                post_ids=post_ids,
                current_status=current_status,
                language=language,
                offset=offset,
                limit=limit,
            )
        )
        total_count = storage.get_number_of_notes(
            note_ids=note_ids,
            created_at_from=created_at_from,
            created_at_to=created_at_to,
            topic_ids=topic_ids,
            post_ids=post_ids,
            current_status=current_status,
            language=language,
        )

        baseurl = str(request.url).split("?")[0]
        next_offset = offset + limit
        prev_offset = max(offset - limit, 0)
        next_url = None
        if next_offset < total_count:
            next_url = f"{baseurl}?offset={next_offset}&limit={limit}"
        prev_url = None
        if offset > 0:
            prev_url = f"{baseurl}?offset={prev_offset}&limit={limit}"

        return NoteListResponse(data=notes, meta=PaginationMeta(next=next_url, prev=prev_url))

    @router.get("/posts", description=V1DataPostsDocs.description, response_model=PostListResponse)
    def get_posts(
        request: Request,
<<<<<<< HEAD
        post_id: Union[List[PostId], None] = Query(default=None, **V1DataPostsDocs.params["post_id"]),
        note_id: Union[List[NoteId], None] = Query(default=None, **V1DataPostsDocs.params["note_id"]),
        created_at_from: Union[None, TwitterTimestamp, str] = Query(
            default=None, **V1DataPostsDocs.params["created_at_from"]
        ),
        created_at_to: Union[None, TwitterTimestamp, str] = Query(
            default=None, **V1DataPostsDocs.params["created_at_to"]
        ),
        offset: int = Query(default=0, ge=0, **V1DataPostsDocs.params["offset"]),
        limit: int = Query(default=100, gt=0, le=1000, **V1DataPostsDocs.params["limit"]),
        search_text: Union[None, str] = Query(default=None, **V1DataPostsDocs.params["search_text"]),
        search_url: Union[None, HttpUrl] = Query(default=None, **V1DataPostsDocs.params["search_url"]),
        media: bool = Query(default=True, **V1DataPostsDocs.params["media"]),
=======
        post_ids: Union[List[PostId], None] = Query(default=None),
        note_ids: Union[List[NoteId], None] = Query(default=None),
        created_at_from: Union[None, TwitterTimestamp, str] = Query(default=None),
        created_at_to: Union[None, TwitterTimestamp, str] = Query(default=None),
        offset: int = Query(default=0, ge=0),
        limit: int = Query(default=100, gt=0, le=1000),
        search_text: Union[None, str] = Query(default=None),
        search_url: Union[None, HttpUrl] = Query(default=None),
        media: bool = Query(default=True),
>>>>>>> 62a6d395
    ) -> PostListResponse:
        if created_at_from is not None and isinstance(created_at_from, str):
            created_at_from = ensure_twitter_timestamp(created_at_from)
        if created_at_to is not None and isinstance(created_at_to, str):
            created_at_to = ensure_twitter_timestamp(created_at_to)
        posts = list(
            storage.get_posts(
                post_ids=post_ids,
                note_ids=note_ids,
                start=created_at_from,
                end=created_at_to,
                search_text=search_text,
                search_url=search_url,
                offset=offset,
                limit=limit,
                with_media=media,
            )
        )

        total_count = storage.get_number_of_posts(
            post_ids=post_ids,
            note_ids=note_ids,
            start=created_at_from,
            end=created_at_to,
            search_text=search_text,
            search_url=search_url,
        )

        base_url = str(request.url).split("?")[0]
        next_offset = offset + limit
        prev_offset = max(offset - limit, 0)
        next_url = None
        if next_offset < total_count:
            next_url = f"{base_url}?offset={next_offset}&limit={limit}"
        prev_url = None
        if offset > 0:
            prev_url = f"{base_url}?offset={prev_offset}&limit={limit}"

        return PostListResponse(data=posts, meta=PaginationMeta(next=next_url, prev=prev_url))

    return router<|MERGE_RESOLUTION|>--- conflicted
+++ resolved
@@ -250,9 +250,8 @@
     @router.get("/posts", description=V1DataPostsDocs.description, response_model=PostListResponse)
     def get_posts(
         request: Request,
-<<<<<<< HEAD
-        post_id: Union[List[PostId], None] = Query(default=None, **V1DataPostsDocs.params["post_id"]),
-        note_id: Union[List[NoteId], None] = Query(default=None, **V1DataPostsDocs.params["note_id"]),
+        post_ids: Union[List[PostId], None] = Query(default=None),
+        note_ids: Union[List[NoteId], None] = Query(default=None),
         created_at_from: Union[None, TwitterTimestamp, str] = Query(
             default=None, **V1DataPostsDocs.params["created_at_from"]
         ),
@@ -264,17 +263,6 @@
         search_text: Union[None, str] = Query(default=None, **V1DataPostsDocs.params["search_text"]),
         search_url: Union[None, HttpUrl] = Query(default=None, **V1DataPostsDocs.params["search_url"]),
         media: bool = Query(default=True, **V1DataPostsDocs.params["media"]),
-=======
-        post_ids: Union[List[PostId], None] = Query(default=None),
-        note_ids: Union[List[NoteId], None] = Query(default=None),
-        created_at_from: Union[None, TwitterTimestamp, str] = Query(default=None),
-        created_at_to: Union[None, TwitterTimestamp, str] = Query(default=None),
-        offset: int = Query(default=0, ge=0),
-        limit: int = Query(default=100, gt=0, le=1000),
-        search_text: Union[None, str] = Query(default=None),
-        search_url: Union[None, HttpUrl] = Query(default=None),
-        media: bool = Query(default=True),
->>>>>>> 62a6d395
     ) -> PostListResponse:
         if created_at_from is not None and isinstance(created_at_from, str):
             created_at_from = ensure_twitter_timestamp(created_at_from)
