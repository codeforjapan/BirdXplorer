from datetime import timezone
from typing import List, Union

from dateutil.parser import parse as dateutil_parse
from fastapi import APIRouter, HTTPException, Query, Request
from pydantic import HttpUrl

from birdxplorer_common.models import (
    BaseModel,
    LanguageIdentifier,
    Note,
    NoteId,
    PaginationMeta,
    ParticipantId,
    Post,
    PostId,
    Topic,
    TopicId,
    TwitterTimestamp,
    UserEnrollment,
)
from birdxplorer_common.storage import Storage


class TopicListResponse(BaseModel):
    data: List[Topic]


class NoteListResponse(BaseModel):
    data: List[Note]


class PostListResponse(BaseModel):
    data: List[Post]
    meta: PaginationMeta


def str_to_twitter_timestamp(s: str) -> TwitterTimestamp:
    try:
        return TwitterTimestamp.from_int(int(s))
    except ValueError:
        pass
    try:
        tmp = dateutil_parse(s)
        if tmp.tzinfo is None:
            tmp = tmp.replace(tzinfo=timezone.utc)
        return TwitterTimestamp.from_int(int(tmp.timestamp() * 1000))
    except ValueError:
        raise HTTPException(status_code=422, detail=f"Invalid TwitterTimestamp string: {s}")


def ensure_twitter_timestamp(t: Union[str, TwitterTimestamp]) -> TwitterTimestamp:
    return str_to_twitter_timestamp(t) if isinstance(t, str) else t


def gen_router(storage: Storage) -> APIRouter:
    router = APIRouter()

    @router.get("/user-enrollments/{participant_id}", response_model=UserEnrollment)
    def get_user_enrollment_by_participant_id(
        participant_id: ParticipantId,
    ) -> UserEnrollment:
        res = storage.get_user_enrollment_by_participant_id(participant_id=participant_id)
        if res is None:
            raise ValueError(f"participant_id={participant_id} not found")
        return res

    @router.get("/topics", response_model=TopicListResponse)
    def get_topics() -> TopicListResponse:
        return TopicListResponse(data=list(storage.get_topics()))

    @router.get("/notes", response_model=NoteListResponse)
    def get_notes(
        note_ids: Union[List[NoteId], None] = Query(default=None),
        created_at_from: Union[None, TwitterTimestamp] = Query(default=None),
        created_at_to: Union[None, TwitterTimestamp] = Query(default=None),
        topic_ids: Union[List[TopicId], None] = Query(default=None),
        post_ids: Union[List[PostId], None] = Query(default=None),
        language: Union[LanguageIdentifier, None] = Query(default=None),
    ) -> NoteListResponse:
        return NoteListResponse(
            data=list(
                storage.get_notes(
                    note_ids=note_ids,
                    created_at_from=created_at_from,
                    created_at_to=created_at_to,
                    topic_ids=topic_ids,
                    post_ids=post_ids,
                    language=language,
                )
            )
        )

    @router.get("/posts", response_model=PostListResponse)
    def get_posts(
        request: Request,
        post_id: Union[List[PostId], None] = Query(default=None),
        note_id: Union[List[NoteId], None] = Query(default=None),
        created_at_from: Union[None, TwitterTimestamp, str] = Query(default=None),
        created_at_to: Union[None, TwitterTimestamp, str] = Query(default=None),
        offset: int = Query(default=0, ge=0),
        limit: int = Query(default=100, gt=0, le=1000),
        search_text: Union[None, str] = Query(default=None),
    ) -> PostListResponse:
<<<<<<< HEAD
        if created_at_start is not None and isinstance(created_at_start, str):
            created_at_start = ensure_twitter_timestamp(created_at_start)
        if created_at_end is not None and isinstance(created_at_end, str):
            created_at_end = ensure_twitter_timestamp(created_at_end)
        posts = list(
            storage.get_posts(
                post_ids=post_id,
                note_ids=note_id,
                start=created_at_start,
                end=created_at_end,
                search_text=search_text,
                offset=offset,
                limit=limit,
            )
        )
        total_count = storage.get_number_of_posts(
            post_ids=post_id,
            note_ids=note_id,
            start=created_at_start,
            end=created_at_end,
            search_text=search_text,
        )

        for post in posts:
=======
        posts = None

        if post_id is not None:
            posts = list(storage.get_posts_by_ids(post_ids=post_id))
        elif note_id is not None:
            posts = list(storage.get_posts_by_note_ids(note_ids=note_id))
        elif created_at_from is not None:
            if created_at_to is not None:
                posts = list(
                    storage.get_posts_by_created_at_range(
                        start=ensure_twitter_timestamp(created_at_from),
                        end=ensure_twitter_timestamp(created_at_to),
                    )
                )
            else:
                posts = list(storage.get_posts_by_created_at_start(start=ensure_twitter_timestamp(created_at_from)))
        elif created_at_to is not None:
            posts = list(storage.get_posts_by_created_at_end(end=ensure_twitter_timestamp(created_at_to)))
        elif search_text is not None and len(search_text) > 0:
            posts = list(storage.search_posts_by_text(search_text))
        else:
            posts = list(storage.get_posts())

        total_count = len(posts)
        paginated_posts = posts[offset : offset + limit]
        for post in paginated_posts:
>>>>>>> 68895876
            post.link = HttpUrl(f"https://x.com/{post.x_user.name}/status/{post.post_id}")

        base_url = str(request.url).split("?")[0]
        next_offset = offset + limit
        prev_offset = max(offset - limit, 0)
        next_url = None
        if next_offset < total_count:
            next_url = f"{base_url}?offset={next_offset}&limit={limit}"
        prev_url = None
        if offset > 0:
            prev_url = f"{base_url}?offset={prev_offset}&limit={limit}"

        return PostListResponse(data=posts, meta=PaginationMeta(next=next_url, prev=prev_url))

    return router<|MERGE_RESOLUTION|>--- conflicted
+++ resolved
@@ -102,17 +102,16 @@
         limit: int = Query(default=100, gt=0, le=1000),
         search_text: Union[None, str] = Query(default=None),
     ) -> PostListResponse:
-<<<<<<< HEAD
-        if created_at_start is not None and isinstance(created_at_start, str):
-            created_at_start = ensure_twitter_timestamp(created_at_start)
-        if created_at_end is not None and isinstance(created_at_end, str):
-            created_at_end = ensure_twitter_timestamp(created_at_end)
+        if created_at_from is not None and isinstance(created_at_from, str):
+            created_at_from = ensure_twitter_timestamp(created_at_from)
+        if created_at_to is not None and isinstance(created_at_to, str):
+            created_at_to = ensure_twitter_timestamp(created_at_to)
         posts = list(
             storage.get_posts(
                 post_ids=post_id,
                 note_ids=note_id,
-                start=created_at_start,
-                end=created_at_end,
+                start=created_at_from,
+                end=created_at_to,
                 search_text=search_text,
                 offset=offset,
                 limit=limit,
@@ -121,40 +120,12 @@
         total_count = storage.get_number_of_posts(
             post_ids=post_id,
             note_ids=note_id,
-            start=created_at_start,
-            end=created_at_end,
+            start=created_at_from,
+            end=created_at_to,
             search_text=search_text,
         )
 
         for post in posts:
-=======
-        posts = None
-
-        if post_id is not None:
-            posts = list(storage.get_posts_by_ids(post_ids=post_id))
-        elif note_id is not None:
-            posts = list(storage.get_posts_by_note_ids(note_ids=note_id))
-        elif created_at_from is not None:
-            if created_at_to is not None:
-                posts = list(
-                    storage.get_posts_by_created_at_range(
-                        start=ensure_twitter_timestamp(created_at_from),
-                        end=ensure_twitter_timestamp(created_at_to),
-                    )
-                )
-            else:
-                posts = list(storage.get_posts_by_created_at_start(start=ensure_twitter_timestamp(created_at_from)))
-        elif created_at_to is not None:
-            posts = list(storage.get_posts_by_created_at_end(end=ensure_twitter_timestamp(created_at_to)))
-        elif search_text is not None and len(search_text) > 0:
-            posts = list(storage.search_posts_by_text(search_text))
-        else:
-            posts = list(storage.get_posts())
-
-        total_count = len(posts)
-        paginated_posts = posts[offset : offset + limit]
-        for post in paginated_posts:
->>>>>>> 68895876
             post.link = HttpUrl(f"https://x.com/{post.x_user.name}/status/{post.post_id}")
 
         base_url = str(request.url).split("?")[0]
